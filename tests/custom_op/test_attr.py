# Copyright (c) 2023 Advanced Micro Devices, Inc.
# All rights reserved.
#
# Redistribution and use in source and binary forms, with or without
# modification, are permitted provided that the following conditions are met:
#
# * Redistributions of source code must retain the above copyright notice, this
#   list of conditions and the following disclaimer.
#
# * Redistributions in binary form must reproduce the above copyright notice,
#   this list of conditions and the following disclaimer in the documentation
#   and/or other materials provided with the distribution.
#
# * Neither the name of qonnx nor the names of its
#   contributors may be used to endorse or promote products derived from
#   this software without specific prior written permission.
#
# THIS SOFTWARE IS PROVIDED BY THE COPYRIGHT HOLDERS AND CONTRIBUTORS "AS IS"
# AND ANY EXPRESS OR IMPLIED WARRANTIES, INCLUDING, BUT NOT LIMITED TO, THE
# IMPLIED WARRANTIES OF MERCHANTABILITY AND FITNESS FOR A PARTICULAR PURPOSE ARE
# DISCLAIMED. IN NO EVENT SHALL THE COPYRIGHT HOLDER OR CONTRIBUTORS BE LIABLE
# FOR ANY DIRECT, INDIRECT, INCIDENTAL, SPECIAL, EXEMPLARY, OR CONSEQUENTIAL
# DAMAGES (INCLUDING, BUT NOT LIMITED TO, PROCUREMENT OF SUBSTITUTE GOODS OR
# SERVICES; LOSS OF USE, DATA, OR PROFITS; OR BUSINESS INTERRUPTION) HOWEVER
# CAUSED AND ON ANY THEORY OF LIABILITY, WHETHER IN CONTRACT, STRICT LIABILITY,
# OR TORT (INCLUDING NEGLIGENCE OR OTHERWISE) ARISING IN ANY WAY OUT OF THE USE
# OF THIS SOFTWARE, EVEN IF ADVISED OF THE POSSIBILITY OF SUCH DAMAGE.

import numpy as np
import onnx.parser as oprs

from qonnx.core.modelwrapper import ModelWrapper
from qonnx.custom_op.base import CustomOp
<<<<<<< HEAD
from qonnx.custom_op.registry import getCustomOp, add_op_to_domain
=======
from qonnx.custom_op.registry import add_op_to_domain, getCustomOp
>>>>>>> b7d283c5


class AttrTestOp(CustomOp):
    def get_nodeattr_types(self):
        my_attrs = {"tensor_attr": ("t", True, np.asarray([])), "strings_attr": ("strings", True, [""])}
        return my_attrs

    def make_shape_compatible_op(self, model):
        param_tensor = self.get_nodeattr("tensor_attr")
        return super().make_const_shape_op(param_tensor.shape)

    def infer_node_datatype(self, model):
        node = self.onnx_node
        # data type stays the same
        dtype = model.get_tensor_datatype(node.input[0])
        model.set_tensor_datatype(node.output[0], dtype)

    def execute_node(self, context, graph):
        node = self.onnx_node
        param_tensor = self.get_nodeattr("tensor_attr")
        context[node.output[0]] = param_tensor

    def verify_node(self):
        pass


def test_attr():
<<<<<<< HEAD
    # Add the test op to the domain
    add_op_to_domain("qonnx.custom_op.general", AttrTestOp)
    
=======
    add_op_to_domain("qonnx.custom_op.general", AttrTestOp)
>>>>>>> b7d283c5
    ishp = (1, 10)
    wshp = (1, 3)
    oshp = wshp
    ishp_str = str(list(ishp))
    oshp_str = str(list(oshp))
    wshp_str = str(list(wshp))
    w = np.asarray([1, -2, 3], dtype=np.int8)
    strarr = np.array2string(w, separator=", ")
    w_str = strarr.replace("[", "{").replace("]", "}").replace(" ", "")
    tensor_attr_str = f"int8{wshp_str} {w_str}"
    strings_attr = ["a", "bc", "def"]

    input = f"""
    <
        ir_version: 7,
        opset_import: ["" : 9]
    >
    agraph (float{ishp_str} in0) => (int8{oshp_str} out0)
    {{
        out0 = qonnx.custom_op.general.AttrTestOp<
            tensor_attr={tensor_attr_str}
        >(in0)
    }}
    """
    model = oprs.parse_model(input)
    model = ModelWrapper(model)
    
    # Now getCustomOp should find it through the manual registry
    inst = getCustomOp(model.graph.node[0])

    w_prod = inst.get_nodeattr("tensor_attr")
    assert (w_prod == w).all()
    w = w - 1
    inst.set_nodeattr("tensor_attr", w)
    w_prod = inst.get_nodeattr("tensor_attr")
    assert (w_prod == w).all()

    inst.set_nodeattr("strings_attr", strings_attr)
    strings_attr_prod = inst.get_nodeattr("strings_attr")
    assert strings_attr_prod == strings_attr
    strings_attr_prod[0] = "test"
    inst.set_nodeattr("strings_attr", strings_attr_prod)
    assert inst.get_nodeattr("strings_attr") == ["test"] + strings_attr[1:]<|MERGE_RESOLUTION|>--- conflicted
+++ resolved
@@ -31,11 +31,7 @@
 
 from qonnx.core.modelwrapper import ModelWrapper
 from qonnx.custom_op.base import CustomOp
-<<<<<<< HEAD
-from qonnx.custom_op.registry import getCustomOp, add_op_to_domain
-=======
 from qonnx.custom_op.registry import add_op_to_domain, getCustomOp
->>>>>>> b7d283c5
 
 
 class AttrTestOp(CustomOp):
@@ -63,13 +59,7 @@
 
 
 def test_attr():
-<<<<<<< HEAD
-    # Add the test op to the domain
     add_op_to_domain("qonnx.custom_op.general", AttrTestOp)
-    
-=======
-    add_op_to_domain("qonnx.custom_op.general", AttrTestOp)
->>>>>>> b7d283c5
     ishp = (1, 10)
     wshp = (1, 3)
     oshp = wshp
@@ -96,7 +86,7 @@
     """
     model = oprs.parse_model(input)
     model = ModelWrapper(model)
-    
+
     # Now getCustomOp should find it through the manual registry
     inst = getCustomOp(model.graph.node[0])
 
