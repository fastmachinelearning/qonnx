# Copyright (c) 2025 Advanced Micro Devices, Inc.
# All rights reserved.
#
# Redistribution and use in source and binary forms, with or without
# modification, are permitted provided that the following conditions are met:
#
# * Redistributions of source code must retain the above copyright notice, this
#   list of conditions and the following disclaimer.
#
# * Redistributions in binary form must reproduce the above copyright notice,
#   this list of conditions and the following disclaimer in the documentation
#   and/or other materials provided with the distribution.
#
# * Neither the name of qonnx nor the names of its
#   contributors may be used to endorse or promote products derived from
#   this software without specific prior written permission.
#
# THIS SOFTWARE IS PROVIDED BY THE COPYRIGHT HOLDERS AND CONTRIBUTORS "AS IS"
# AND ANY EXPRESS OR IMPLIED WARRANTIES, INCLUDING, BUT NOT LIMITED TO, THE
# IMPLIED WARRANTIES OF MERCHANTABILITY AND FITNESS FOR A PARTICULAR PURPOSE ARE
# DISCLAIMED. IN NO EVENT SHALL THE COPYRIGHT HOLDER OR CONTRIBUTORS BE LIABLE
# FOR ANY DIRECT, INDIRECT, INCIDENTAL, SPECIAL, EXEMPLARY, OR CONSEQUENTIAL
# DAMAGES (INCLUDING, BUT NOT LIMITED TO, PROCUREMENT OF SUBSTITUTE GOODS OR
# SERVICES; LOSS OF USE, DATA, OR PROFITS; OR BUSINESS INTERRUPTION) HOWEVER
# CAUSED AND ON ANY THEORY OF LIABILITY, WHETHER IN CONTRACT, STRICT LIABILITY,
# OR TORT (INCLUDING NEGLIGENCE OR OTHERWISE) ARISING IN ANY WAY OUT OF THE USE
# OF THIS SOFTWARE, EVEN IF ADVISED OF THE POSSIBILITY OF SUCH DAMAGE.

import pytest

import numpy as np
import os

import qonnx.core.onnx_exec as oxe
from qonnx.core.modelwrapper import ModelWrapper
from qonnx.transformation.qcdq_to_qonnx import QCDQToQuant
from qonnx.transformation.qonnx_to_qcdq import QuantToQCDQ
from qonnx.util.cleanup import cleanup_model
from qonnx.util.test import download_model, get_golden_in_and_output, test_model_details

qonnxtoqcdq_details = {
<<<<<<< HEAD
    "Conv_bias_example": {
        # The model does not have any Quant node
        "nonconvertible_quant": 0,
        "exp_qdq_nodes": 0,
        "exp_clip_nodes": 0,
    },
=======
>>>>>>> d3348e3d
    "FINN-CNV_W1A1": {
        "nonconvertible_quant": 0,
        "exp_qdq_nodes": 1,
        # Quantizer doesn't need Clip (signed and not narrow)
        "exp_clip_nodes": 0,
    },
    "FINN-CNV_W1A2": {
        "nonconvertible_quant": 0,
        "exp_qdq_nodes": 9,
        # input quantizer doesn't need Clip so 1 less
        "exp_clip_nodes": 8,
    },
    "FINN-CNV_W2A2": {
        "nonconvertible_quant": 0,
        "exp_qdq_nodes": 18,
        # input quantizer doesn't need Clip so 1 less
        "exp_clip_nodes": 17,
    },
<<<<<<< HEAD
    "FINN-TFC_W1A1": {
        # The model does not have any Quant node
        "nonconvertible_quant": 0,
        "exp_qdq_nodes": 0,
        "exp_clip_nodes": 0,
    },
=======
>>>>>>> d3348e3d
    "FINN-TFC_W1A2": {
        # all Quant nodes convertible to QCDQ
        "nonconvertible_quant": 0,
        "exp_qdq_nodes": 4,
        "exp_clip_nodes": 4,
    },
    "FINN-TFC_W2A2": {
        # all Quant nodes convertible to QCDQ
        "nonconvertible_quant": 0,
        "exp_qdq_nodes": 8,
        "exp_clip_nodes": 8,
    },
    "RadioML_VGG10": {
        # 23 bit bias quant not convertible to QCDQ
        "nonconvertible_quant": 1,
        "exp_qdq_nodes": 20,
        # half the Quants don't need Clip (not signed narrow)
        "exp_clip_nodes": 10,
    },
    "MobileNetv1-w4a4": {
        # 18 bit bias quant not convertible to QCDQ
        "nonconvertible_quant": 1,
        "exp_qdq_nodes": 55,
        "exp_clip_nodes": 55,
    },
    "rn18_w4a4_a2q_12b": {
        # 25 bit bias quant not convertible to QCDQ
        "nonconvertible_quant": 1,
        "exp_qdq_nodes": 49,
        "exp_clip_nodes": 49,
    },
<<<<<<< HEAD
    "rn18_w4a4_a2q_13b": {
        # 25 bit bias quant not convertible to QCDQ
        "nonconvertible_quant": 1,
        "exp_qdq_nodes": 49,
        "exp_clip_nodes": 49,
    },
    "rn18_w4a4_a2q_14b": {
        # 25 bit bias quant not convertible to QCDQ
        "nonconvertible_quant": 1,
        "exp_qdq_nodes": 49,
        "exp_clip_nodes": 49,
    },
    "rn18_w4a4_a2q_15b": {
        # 25 bit bias quant not convertible to QCDQ
        "nonconvertible_quant": 1,
        "exp_qdq_nodes": 49,
        "exp_clip_nodes": 49,
    },
    "rn18_w4a4_a2q_16b": {
        # 25 bit bias quant not convertible to QCDQ
        "nonconvertible_quant": 1,
        "exp_qdq_nodes": 49,
        "exp_clip_nodes": 49,
    },
    "rn18_w4a4_a2q_plus_12b": {
        # 25 bit bias quant not convertible to QCDQ
        "nonconvertible_quant": 1,
        "exp_qdq_nodes": 49,
        "exp_clip_nodes": 49,
    },
    "rn18_w4a4_a2q_plus_13b": {
        # 25 bit bias quant not convertible to QCDQ
        "nonconvertible_quant": 1,
        "exp_qdq_nodes": 49,
        "exp_clip_nodes": 49,
    },
    "rn18_w4a4_a2q_plus_14b": {
        # 25 bit bias quant not convertible to QCDQ
        "nonconvertible_quant": 1,
        "exp_qdq_nodes": 49,
        "exp_clip_nodes": 49,
    },
    "rn18_w4a4_a2q_plus_15b": {
        # 25 bit bias quant not convertible to QCDQ
        "nonconvertible_quant": 1,
        "exp_qdq_nodes": 49,
        "exp_clip_nodes": 49,
    },
    "rn18_w4a4_a2q_plus_16b": {
        # 25 bit bias quant not convertible to QCDQ
        "nonconvertible_quant": 1,
        "exp_qdq_nodes": 49,
        "exp_clip_nodes": 49,
    },
=======
>>>>>>> d3348e3d
}

# inherit basics for matching testcases from test util
model_details = {k: v for (k, v) in test_model_details.items() if k in qonnxtoqcdq_details.keys()}
model_details = {**model_details, **qonnxtoqcdq_details}


@pytest.mark.parametrize("test_model", model_details.keys())
def test_qonnx_to_qcdq_to_qonnx(test_model):
    test_details = model_details[test_model]
    dl_file = download_model(test_model=test_model)
    assert os.path.isfile(dl_file)
    model = ModelWrapper(dl_file)
    model = cleanup_model(model)
    input_tensor, golden_result = get_golden_in_and_output(test_model)
    # test Quant -> QCDQ conversion
    model = model.transform(QuantToQCDQ())
    assert len(model.get_nodes_by_op_type("Quant")) == test_details["nonconvertible_quant"]
    assert len(model.get_nodes_by_op_type("QuantizeLinear")) == test_details["exp_qdq_nodes"]
    assert len(model.get_nodes_by_op_type("DequantizeLinear")) == test_details["exp_qdq_nodes"]
    assert len(model.get_nodes_by_op_type("Clip")) == test_details["exp_clip_nodes"]
    model = cleanup_model(model)
    input_dict = {model.graph.input[0].name: input_tensor}
    produced_output_dict = oxe.execute_onnx(model, input_dict)
    produced_result = produced_output_dict[model.graph.output[0].name]
    assert np.isclose(golden_result, produced_result).all()
    # now test QCDQ -> Quant conversion
    model = model.transform(QCDQToQuant())
    assert len(model.get_nodes_by_op_type("QuantizeLinear")) == 0
    assert len(model.get_nodes_by_op_type("DequantizeLinear")) == 0
    assert len(model.get_nodes_by_op_type("Clip")) == 0
    model = cleanup_model(model)
    new_output_dict = oxe.execute_onnx(model, input_dict)
    roundtrip_result = new_output_dict[model.graph.output[0].name]
    assert np.isclose(golden_result, roundtrip_result).all()
    os.unlink(dl_file)<|MERGE_RESOLUTION|>--- conflicted
+++ resolved
@@ -39,15 +39,6 @@
 from qonnx.util.test import download_model, get_golden_in_and_output, test_model_details
 
 qonnxtoqcdq_details = {
-<<<<<<< HEAD
-    "Conv_bias_example": {
-        # The model does not have any Quant node
-        "nonconvertible_quant": 0,
-        "exp_qdq_nodes": 0,
-        "exp_clip_nodes": 0,
-    },
-=======
->>>>>>> d3348e3d
     "FINN-CNV_W1A1": {
         "nonconvertible_quant": 0,
         "exp_qdq_nodes": 1,
@@ -66,15 +57,6 @@
         # input quantizer doesn't need Clip so 1 less
         "exp_clip_nodes": 17,
     },
-<<<<<<< HEAD
-    "FINN-TFC_W1A1": {
-        # The model does not have any Quant node
-        "nonconvertible_quant": 0,
-        "exp_qdq_nodes": 0,
-        "exp_clip_nodes": 0,
-    },
-=======
->>>>>>> d3348e3d
     "FINN-TFC_W1A2": {
         # all Quant nodes convertible to QCDQ
         "nonconvertible_quant": 0,
@@ -106,63 +88,6 @@
         "exp_qdq_nodes": 49,
         "exp_clip_nodes": 49,
     },
-<<<<<<< HEAD
-    "rn18_w4a4_a2q_13b": {
-        # 25 bit bias quant not convertible to QCDQ
-        "nonconvertible_quant": 1,
-        "exp_qdq_nodes": 49,
-        "exp_clip_nodes": 49,
-    },
-    "rn18_w4a4_a2q_14b": {
-        # 25 bit bias quant not convertible to QCDQ
-        "nonconvertible_quant": 1,
-        "exp_qdq_nodes": 49,
-        "exp_clip_nodes": 49,
-    },
-    "rn18_w4a4_a2q_15b": {
-        # 25 bit bias quant not convertible to QCDQ
-        "nonconvertible_quant": 1,
-        "exp_qdq_nodes": 49,
-        "exp_clip_nodes": 49,
-    },
-    "rn18_w4a4_a2q_16b": {
-        # 25 bit bias quant not convertible to QCDQ
-        "nonconvertible_quant": 1,
-        "exp_qdq_nodes": 49,
-        "exp_clip_nodes": 49,
-    },
-    "rn18_w4a4_a2q_plus_12b": {
-        # 25 bit bias quant not convertible to QCDQ
-        "nonconvertible_quant": 1,
-        "exp_qdq_nodes": 49,
-        "exp_clip_nodes": 49,
-    },
-    "rn18_w4a4_a2q_plus_13b": {
-        # 25 bit bias quant not convertible to QCDQ
-        "nonconvertible_quant": 1,
-        "exp_qdq_nodes": 49,
-        "exp_clip_nodes": 49,
-    },
-    "rn18_w4a4_a2q_plus_14b": {
-        # 25 bit bias quant not convertible to QCDQ
-        "nonconvertible_quant": 1,
-        "exp_qdq_nodes": 49,
-        "exp_clip_nodes": 49,
-    },
-    "rn18_w4a4_a2q_plus_15b": {
-        # 25 bit bias quant not convertible to QCDQ
-        "nonconvertible_quant": 1,
-        "exp_qdq_nodes": 49,
-        "exp_clip_nodes": 49,
-    },
-    "rn18_w4a4_a2q_plus_16b": {
-        # 25 bit bias quant not convertible to QCDQ
-        "nonconvertible_quant": 1,
-        "exp_qdq_nodes": 49,
-        "exp_clip_nodes": 49,
-    },
-=======
->>>>>>> d3348e3d
 }
 
 # inherit basics for matching testcases from test util
