--- conflicted
+++ resolved
@@ -44,12 +44,7 @@
 from qonnx.util.onnx import is_eltwise_optype
 
 # Standard ONNX nodes which require a ChannelsLast data format to function properly
-<<<<<<< HEAD
-# use the list of exported op names from the channels_last package
-_channelsLast_node_types = list(channels_last.__all__)
-=======
 _channelsLast_node_types = list([x[0] for x in get_ops_in_domain("qonnx.custom_op.channels_last")])
->>>>>>> b7d283c5
 
 # Nodes, which do not modify the shape of the tensor
 # And modify all values in the same way.
