--- conflicted
+++ resolved
@@ -230,27 +230,18 @@
     elif finn_dt == DataType["BINARY"]:
         tensor_values = rng.randint(2, size=tensor_shape)
     elif "INT" in finn_dt.name or finn_dt == DataType["TERNARY"]:
-<<<<<<< HEAD
-        tensor_values = np.random.randint(
-            finn_dt.min(), high=finn_dt.max() + 1, size=tensor_shape, dtype=finn_dt.to_numpy_dt()
-        )
-    elif "FIXED" in finn_dt.name:
-        int_dt = DataType["INT" + str(finn_dt.bitwidth())]
-        tensor_values = np.random.randint(int_dt.min(), high=int_dt.max() + 1, size=tensor_shape, dtype=int_dt.to_numpy_dt())
-=======
         if rmin is None:
             rmin = finn_dt.min()
         if rmax is None:
             rmax = finn_dt.max() + 1
-        tensor_values = rng.randint(rmin, high=rmax, size=tensor_shape)
+        tensor_values = rng.randint(rmin, high=rmax, size=tensor_shape, dtype=finn_dt.to_numpy_dt())
     elif "FIXED" in finn_dt.name:
         int_dt = DataType["INT" + str(finn_dt.bitwidth())]
         if rmin is None:
             rmin = int_dt.min()
         if rmax is None:
             rmax = int_dt.max() + 1
-        tensor_values = rng.randint(rmin, high=rmax, size=tensor_shape)
->>>>>>> 873dd7b9
+        tensor_values = rng.randint(rmin, high=rmax, size=tensor_shape, dtype=finn_dt.to_numpy_dt())
         tensor_values = tensor_values * finn_dt.scale_factor()
     elif finn_dt in [DataType["FLOAT32"], DataType["FLOAT16"]]:
         if rmin is None and rmax is None:
