# Copyright (c) 2020 Xilinx, Inc.
# All rights reserved.
#
# Redistribution and use in source and binary forms, with or without
# modification, are permitted provided that the following conditions are met:
#
# * Redistributions of source code must retain the above copyright notice, this
#   list of conditions and the following disclaimer.
#
# * Redistributions in binary form must reproduce the above copyright notice,
#   this list of conditions and the following disclaimer in the documentation
#   and/or other materials provided with the distribution.
#
# * Neither the name of Xilinx nor the names of its
#   contributors may be used to endorse or promote products derived from
#   this software without specific prior written permission.
#
# THIS SOFTWARE IS PROVIDED BY THE COPYRIGHT HOLDERS AND CONTRIBUTORS "AS IS"
# AND ANY EXPRESS OR IMPLIED WARRANTIES, INCLUDING, BUT NOT LIMITED TO, THE
# IMPLIED WARRANTIES OF MERCHANTABILITY AND FITNESS FOR A PARTICULAR PURPOSE ARE
# DISCLAIMED. IN NO EVENT SHALL THE COPYRIGHT HOLDER OR CONTRIBUTORS BE LIABLE
# FOR ANY DIRECT, INDIRECT, INCIDENTAL, SPECIAL, EXEMPLARY, OR CONSEQUENTIAL
# DAMAGES (INCLUDING, BUT NOT LIMITED TO, PROCUREMENT OF SUBSTITUTE GOODS OR
# SERVICES; LOSS OF USE, DATA, OR PROFITS; OR BUSINESS INTERRUPTION) HOWEVER
# CAUSED AND ON ANY THEORY OF LIABILITY, WHETHER IN CONTRACT, STRICT LIABILITY,
# OR TORT (INCLUDING NEGLIGENCE OR OTHERWISE) ARISING IN ANY WAY OUT OF THE USE
# OF THIS SOFTWARE, EVEN IF ADVISED OF THE POSSIBILITY OF SUCH DAMAGE.

import numpy as np
import os
import random
import string
import warnings

from qonnx.core.datatype import DataType

# TODO solve by moving onnx-dependent fxns to onnx.py
# finn-examples uses parts of qonnx without having
# onnx installed and doesn't use this functionality
# workaround to avoid import errors when onnx isn't
# installed:
try:
    from onnx.helper import make_model, make_opsetid
except ModuleNotFoundError:
    make_model = None
    make_opsetid = None


def get_preferred_onnx_opset():
    "Return preferred ONNX opset version for QONNX"
    return 11


def get_preferred_qonnx_opset():
    "Return preferred ONNX opset version for QONNX"
    return 1


def qonnx_make_model(graph_proto, **kwargs):
    "Wrapper around ONNX make_model with preferred qonnx opset version"
    opset_imports = kwargs.pop("opset_imports", None)
    if opset_imports is None:
        opset_imports = [
            make_opsetid("", get_preferred_onnx_opset()),
            make_opsetid("qonnx.custom_op.general", get_preferred_qonnx_opset()),
        ]
        kwargs["opset_imports"] = opset_imports
    else:
        kwargs["opset_imports"] = opset_imports
    return make_model(graph_proto, **kwargs)


def is_finn_op(op_type):
    """Deprecated: Use is_custom_op from qonnx.custom_op.registry instead.

    Return whether given op_type string is a QONNX or FINN custom op.
    This function uses hard-coded string matching and will be removed in QONNX v1.0.
    Use the registry-based is_custom_op for better accuracy and extensibility.
    """
    import warnings

    warnings.warn(
        "is_finn_op is deprecated and will be removed in QONNX v1.0. "
        "Use 'from qonnx.custom_op.registry import is_custom_op' instead.",
        DeprecationWarning,
        stacklevel=2,
    )
    from qonnx.custom_op.registry import is_custom_op

    return is_custom_op(op_type)


def get_num_default_workers():
    """Return the number of workers for parallel transformations. Controllable
    via the NUM_DEFAULT_WORKERS environment variable. If the env.var. is
    undefined, the default value of 1 is returned.
    """

    try:
        return int(os.environ["NUM_DEFAULT_WORKERS"])
    except KeyError:
        return 1


def get_execution_error_thresh():
    "Return the max error that is allowed for rounding in QONNX execution."
    try:
        return float(os.environ["ERROR_THRESH"])
    except KeyError:
        return 1e-2


def get_sanitize_quant_tensors():
    """Return whether tensors with quantization annotations should be sanitized.
    Enabled by default, disabling will yield faster ONNX execution but may give
    incorrect results. Use with caution."""
    try:
        return int(os.environ["SANITIZE_QUANT_TENSORS"])
    except KeyError:
        # enabled by default
        return 1


def get_by_name(container, name, name_field="name"):
    """Return item from protobuf container by .name field if it exists, None otherwise.
    Will throw an Exception if multiple items are found, since this violates the
    ONNX standard."""
    names = [getattr(x, name_field) for x in container]

    inds = [i for i, e in enumerate(names) if e == name]
    if len(inds) > 1:
        raise Exception("Found multiple get_by_name matches, undefined behavior")
    elif len(inds) == 0:
        return None
    else:
        ind = inds[0]
        return container[ind]


def remove_by_name(container, name, name_field="name"):
    """Remove item from protobuf container by .name field if it exists."""
    item = get_by_name(container, name, name_field)
    if item is not None:
        container.remove(item)


def random_string(stringLength=6):
    """Randomly generate a string of letters and digits."""
    lettersAndDigits = string.ascii_letters + string.digits
    return "".join(random.choice(lettersAndDigits) for i in range(stringLength))


def interleave_matrix_outer_dim_from_partitions(matrix, n_partitions):
    """Interleave the outermost dimension of a matrix from given
    partitions (n_partitions)."""
    if type(matrix) != np.ndarray or matrix.dtype not in [np.float32, np.float16]:
        # try to convert to a float numpy array (container dtype is float)
        matrix = np.asarray(matrix, dtype=np.float32)
    shp = matrix.shape
    ndim = matrix.ndim
    # ensure # partitions evenly divide the outermost dimension
    assert (
        shp[0] % n_partitions == 0
    ), """The outermost dimension is not divisable
    by the number of partitions."""
    # only tested for matrices
    assert (
        ndim == 2
    ), """The dimension of the matrix is not 2. Currently this function
    only works for matrices."""
    # interleave rows between PEs using reshape + transpose
    matrix_r = matrix.reshape(-1, n_partitions, shp[1]).transpose((1, 0, 2))
    matrix_r = matrix_r.reshape(n_partitions, -1, shp[1])
    return matrix_r


def roundup_to_integer_multiple(x, factor):
    """Round up integer x to the nearest integer multiple of integer factor.
    Returns x if factor is set to -1. Both x and factor must otherwise be
    positive."""
    # ensure integers
    assert int(x) == x, "The input x is not an integer."
    assert int(factor) == factor, "The input factor is not an integer."
    # use -1 to indicate no padding needed
    if factor == -1:
        return x
    # ensure positive values
    assert factor > 0 and x > 0, "Factor and x are <= 0."
    if x < factor:
        return factor
    else:
        if x % factor == 0:
            return x
        else:
            return x + (factor - (x % factor))


def pad_tensor_to_multiple_of(ndarray, pad_to_dims, val=0, distr_pad=False):
    """Pad each dimension of given NumPy ndarray using val, so that each
    dimension is a multiple of the respective value in pad_to_dims. -1 means
    do not pad that particular dimension. If distr_pad is False, all padding
    will be inserted after the existing values; otherwise it will be split
    evenly between before and after the existing values, with one extra value
    inserted after if the padding amount is not divisible by two."""
    if type(ndarray) != np.ndarray or ndarray.dtype not in [np.float32, np.float16]:
        # try to convert to a float numpy array (container dtype is float)
        ndarray = np.asarray(ndarray, dtype=np.float32)
    assert ndarray.ndim == len(
        pad_to_dims
    ), """The dimensions of the input
    array don't match the length of the pad_to_dims value."""
    # compute the desired shape
    desired = zip(list(ndarray.shape), list(pad_to_dims))
    desired = map(lambda x: roundup_to_integer_multiple(x[0], x[1]), desired)
    desired = np.asarray(list(desired), dtype=np.int32)
    current = np.asarray(ndarray.shape, dtype=np.int32)
    pad_amt = desired - current
    # add padding to get to the desired shape
    if distr_pad:
        pad_before = (pad_amt // 2).astype(np.int32)
        pad_after = pad_amt - pad_before
        pad_amt = list(zip(pad_before, pad_after))
    else:
        # all padding is added after the existing values
        pad_amt = list(map(lambda x: (0, x), pad_amt))
    ret = np.pad(ndarray, pad_amt, mode="constant", constant_values=val)
    assert (
        np.asarray(ret.shape, dtype=np.int32) == desired
    ).all(), """The
    calculated output array doesn't match the desired/expected one."""
    return ret


def calculate_matvec_accumulator_range(matrix: np.ndarray, vec_dt: DataType):
    """Calculate the minimum and maximum possible result (accumulator) values for a dot product x * A,
    given matrix A of dims (MW, MH), and vector (1, MW) with datatype vec_dt. Returns (acc_min, acc_max)."""
    max_vectors = np.where(matrix > 0, vec_dt.max(), vec_dt.min())
    min_vectors = np.where(matrix > 0, vec_dt.min(), vec_dt.max())
    max_value = (matrix * max_vectors).sum(axis=0).max()
    min_value = (matrix * min_vectors).sum(axis=0).min()
    return (min_value, max_value)


def gen_finn_dt_tensor(finn_dt, tensor_shape):
    """Generates random tensor in given shape and with given QONNX DataType."""
    if type(tensor_shape) == list:
        tensor_shape = tuple(tensor_shape)
    if finn_dt == DataType["BIPOLAR"]:
        tensor_values = np.random.randint(2, size=tensor_shape)
        tensor_values = 2 * tensor_values - 1
    elif finn_dt == DataType["BINARY"]:
        tensor_values = np.random.randint(2, size=tensor_shape)
    elif "INT" in finn_dt.name or finn_dt == DataType["TERNARY"]:
        tensor_values = np.random.randint(finn_dt.min(), high=finn_dt.max() + 1, size=tensor_shape)
    elif "FIXED" in finn_dt.name:
        int_dt = DataType["INT" + str(finn_dt.bitwidth())]
        tensor_values = np.random.randint(int_dt.min(), high=int_dt.max() + 1, size=tensor_shape)
        tensor_values = tensor_values * finn_dt.scale_factor()
    elif finn_dt in [DataType["FLOAT32"], DataType["FLOAT16"]]:
        tensor_values = np.random.randn(*tensor_shape)
    else:
        raise ValueError("Datatype {} is not supported, no tensor could be generated".format(finn_dt))
    # always use float type as container
    if finn_dt == DataType["FLOAT16"]:
        return tensor_values.astype(np.float16)
    else:
        return tensor_values.astype(np.float32)


def calculate_signed_dot_prod_range(dt_a, dt_b, len):
    """Returns the (min,max) values a dot product between two signed vectors of
    types dt_a and dt_b of len elements can take."""
    assert (
        dt_a.signed() and dt_b.signed()
    ), """The input values are not both
    signed vectors."""
    min_prod = 2**30
    max_prod = -(2**30)
    for a_val in [dt_a.min(), dt_a.max()]:
        for b_val in [dt_b.min(), dt_b.max()]:
            prod = a_val * b_val * len
            if prod < min_prod:
                min_prod = prod
            if prod > max_prod:
                max_prod = prod
    return (min_prod, max_prod)


def sanitize_quant_values(model, node_tensors, execution_context, check_values=False):
    """Sanitize given list of tensors in execution_context by rounding values
    that are supposed to be integers (as indicated by their quantization
    annotation). Will raise an assertion if the amount of rounding is too large.
    Returns the sanitized execution context.

    If check_values is specified, an extra DataType.allowed() check will be
    performed on any rounded tensors.

    Background:
    QONNX uses floating point tensors as a carrier data type to represent
    integers. Floating point arithmetic can introduce rounding errors, e.g.
    (int_num * float_scale) / float_scale is not always equal to int_num.
    We use this function to ensure that the values that are supposed to be
    integers are indeed integers.
    """

    for tensor_name in node_tensors:
        dtype = model.get_tensor_datatype(tensor_name)
        # non-integers don't need sanitization, skip to next
        # introduces less overhead and quicker runtime
        if not dtype.is_integer():
            continue
        current_values = execution_context[tensor_name]
        updated_values = current_values
        is_allowed = dtype.allowed(current_values)
        is_allowed = is_allowed.all() if isinstance(is_allowed, np.ndarray) else is_allowed
        if not is_allowed:
            updated_values = np.round(current_values)
            warnings.warn(
                "The values of tensor {} can't be represented "
                "with the set datatype annotation ({}), they will be rounded to match the "
                "datatype annotation.".format(tensor_name, dtype.name)
            )
        # check if rounded values are not too far from original values
        max_error = max(np.abs(current_values - updated_values).flatten())
        if max_error <= get_execution_error_thresh():
            if check_values is True:
                # check again if values can now be represented with set finn datatype
                is_allowed = dtype.allowed(updated_values)
                is_allowed = is_allowed.all() if isinstance(is_allowed, np.ndarray) else is_allowed
                if not is_allowed:
                    raise Exception(
                        """Values can't be represented with set
                            finn datatype ({}) for input {}""".format(
                            dtype, tensor_name
                        )
                    )
            execution_context[tensor_name] = updated_values
        else:
            raise Exception(
                """Rounding error is too high to match set QONNX
            datatype ({}) for input {}""".format(
                    dtype, tensor_name
                )
            )
    return execution_context


def auto_pad_to_explicit_padding(autopad_str, idim_h, idim_w, k_h, k_w, stride_h, stride_w, n_dims):
    pad_total_h = (stride_h - 1) * idim_h - stride_h + k_h
    pad_total_w = (stride_w - 1) * idim_w - stride_w + k_w
    pad_half_small_h = int((pad_total_h / 2))
    pad_half_small_w = int((pad_total_w / 2))
    pad_half_large_h = pad_total_h - pad_half_small_h
    pad_half_large_w = pad_total_w - pad_half_small_w
    if autopad_str == "VALID":
        return [0 for i in range(2 * n_dims)]
    elif autopad_str == "SAME_UPPER":
        return [pad_half_small_h, pad_half_small_w, pad_half_large_h, pad_half_large_w]
    elif autopad_str == "SAME_LOWER":
        return [pad_half_large_h, pad_half_large_w, pad_half_small_h, pad_half_small_w]
    else:
        raise Exception("Unsupported auto_pad: " + autopad_str)


<<<<<<< HEAD
def copy_metadata_props(source_node, target_node, mode="overwrite"):
    """Copy metadata properties from source node(s) to target node.
    
    Parameters
    ----------
    source_node : onnx.NodeProto or list of onnx.NodeProto
        Source node(s) from which to copy metadata_props. If a list is provided,
        metadata from all nodes will be merged into the target node.
    target_node : onnx.NodeProto
        Target node to which metadata_props will be copied.
    mode : str, optional
        Mode for handling existing metadata properties in the target node.
        Options are:
        - "overwrite": Existing properties in the target node will be overwritten
          by those from the source node(s) if they share the same key.
        - "keep_existing": Existing properties in the target node will be kept,
          and only new properties from the source node(s) will be added.
        Default is "overwrite".
    
    Returns
    -------
    None
        Modifies target_node in place by extending its metadata_props.
    
    Examples
    --------
    >>> # Copy from single node
    >>> copy_metadata_props(old_node, new_node)
    >>> 
    >>> # Copy from multiple nodes (e.g., when fusing)
    >>> copy_metadata_props([quant_node, dequant_node], fused_node)
    """
    assert mode in ["overwrite", "keep_existing"], "Copy Metadata Mode must be either 'overwrite' or 'keep_existing'."
    
    # Handle both single node and list of nodes
    source_nodes = source_node if isinstance(source_node, list) else [source_node]
    
    for node in source_nodes:
        if hasattr(node, "metadata_props"):
            
            # check for existing keys in target_node to avoid duplicates
            if hasattr(target_node, "metadata_props"):
                existing_keys = {prop.key for prop in target_node.metadata_props}
            else:
                existing_keys = set()
                
            for prop in node.metadata_props:
                if prop.key in existing_keys:
                    if mode == "overwrite":
                        # Overwrite existing metadata property 
                        for existing_prop in target_node.metadata_props:
                            if existing_prop.key == prop.key:
                                existing_prop.value = prop.value
                                break
                else:
                    target_node.metadata_props.append(prop)
=======
def get_tensor_metadata_prop(model, tensor_name, key):
    """Get metadata property from a tensor (input/output/initializer/value_info).

    Args:
        model: ModelWrapper instance
        tensor_name: Name of the tensor
        key: Metadata key to retrieve

    Returns:
        str: Metadata value if found, None otherwise
    """
    # Search all possible tensor locations
    tensor = get_by_name(model.graph.input, tensor_name)
    if tensor is None:
        tensor = get_by_name(model.graph.output, tensor_name)
    if tensor is None:
        tensor = get_by_name(model.graph.initializer, tensor_name)
    if tensor is None:
        tensor = get_by_name(model.graph.value_info, tensor_name)

    if tensor is not None:
        meta = get_by_name(tensor.metadata_props, key, "key")
        return meta.value if meta is not None else None
    return None


def set_tensor_metadata_prop(model, tensor_name, key, value):
    """Set metadata property on a tensor (input/output/initializer/value_info).

    Args:
        model: ModelWrapper instance
        tensor_name: Name of the tensor
        key: Metadata key to set
        value: Metadata value (will be converted to string)

    Returns:
        bool: True if successful, False if tensor not found
    """
    import onnx

    # Search all possible tensor locations
    tensor = get_by_name(model.graph.input, tensor_name)
    if tensor is None:
        tensor = get_by_name(model.graph.output, tensor_name)
    if tensor is None:
        tensor = get_by_name(model.graph.initializer, tensor_name)
    if tensor is None:
        tensor = get_by_name(model.graph.value_info, tensor_name)

    if tensor is not None:
        meta = get_by_name(tensor.metadata_props, key, "key")
        if meta is None:
            # Create new metadata entry
            meta = onnx.StringStringEntryProto()
            meta.key = key
            meta.value = str(value)
            tensor.metadata_props.append(meta)
        else:
            # Update existing entry
            meta.value = str(value)
        return True
    return False
>>>>>>> ae6154bc
<|MERGE_RESOLUTION|>--- conflicted
+++ resolved
@@ -362,10 +362,9 @@
         raise Exception("Unsupported auto_pad: " + autopad_str)
 
 
-<<<<<<< HEAD
 def copy_metadata_props(source_node, target_node, mode="overwrite"):
     """Copy metadata properties from source node(s) to target node.
-    
+
     Parameters
     ----------
     source_node : onnx.NodeProto or list of onnx.NodeProto
@@ -381,45 +380,45 @@
         - "keep_existing": Existing properties in the target node will be kept,
           and only new properties from the source node(s) will be added.
         Default is "overwrite".
-    
+
     Returns
     -------
     None
         Modifies target_node in place by extending its metadata_props.
-    
+
     Examples
     --------
     >>> # Copy from single node
     >>> copy_metadata_props(old_node, new_node)
-    >>> 
+    >>>
     >>> # Copy from multiple nodes (e.g., when fusing)
     >>> copy_metadata_props([quant_node, dequant_node], fused_node)
     """
     assert mode in ["overwrite", "keep_existing"], "Copy Metadata Mode must be either 'overwrite' or 'keep_existing'."
-    
+
     # Handle both single node and list of nodes
     source_nodes = source_node if isinstance(source_node, list) else [source_node]
-    
+
     for node in source_nodes:
         if hasattr(node, "metadata_props"):
-            
             # check for existing keys in target_node to avoid duplicates
             if hasattr(target_node, "metadata_props"):
                 existing_keys = {prop.key for prop in target_node.metadata_props}
             else:
                 existing_keys = set()
-                
+
             for prop in node.metadata_props:
                 if prop.key in existing_keys:
                     if mode == "overwrite":
-                        # Overwrite existing metadata property 
+                        # Overwrite existing metadata property
                         for existing_prop in target_node.metadata_props:
                             if existing_prop.key == prop.key:
                                 existing_prop.value = prop.value
                                 break
                 else:
                     target_node.metadata_props.append(prop)
-=======
+
+
 def get_tensor_metadata_prop(model, tensor_name, key):
     """Get metadata property from a tensor (input/output/initializer/value_info).
 
@@ -481,5 +480,4 @@
             # Update existing entry
             meta.value = str(value)
         return True
-    return False
->>>>>>> ae6154bc
+    return False