--- conflicted
+++ resolved
@@ -3,37 +3,4 @@
 from qonnx.custom_op.channels_last.conv import Conv
 from qonnx.custom_op.channels_last.max_pool import MaxPool
 
-<<<<<<< HEAD
-# channels-last ops are defined by the underlying ONNX standard op
-# thus, we can define them for any version of the original op
-# so we emulate a custom op dictionary that mimics the support for any
-# {ChannelsLastOp}_vX instead of hardcoding what versions are supported
-
-
-class ChannelsLastCustomOpDict(dict):
-    def __init__(self):
-        self._custom_ops = {"Conv": Conv, "MaxPool": MaxPool, "BatchNormalization": BatchNormalization}
-
-    def __getitem__(self, key):
-        base_key = key.split("_v")[0]  # Extract base key (e.g., Conv from Conv_v13)
-        if base_key in self._custom_ops:
-            return self._custom_ops[base_key]
-        raise KeyError(f"Channels-last CustomOp '{key}' not found.")
-
-    def __contains__(self, key):
-        base_key = key.split("_v")[0]
-        return base_key in self._custom_ops
-
-    def keys(self):
-        return self._custom_ops.keys()
-
-
-custom_op = ChannelsLastCustomOpDict()
-=======
-# Legacy dictionary for backward compatibility
-custom_op = {
-    "Conv": Conv,
-    "MaxPool": MaxPool,
-    "BatchNormalization": BatchNormalization,
-}
->>>>>>> 83db58d3
+__all__ = ["Conv", "MaxPool", "BatchNormalization"]