--- conflicted
+++ resolved
@@ -82,11 +82,7 @@
     Example:
         add_op_to_domain("qonnx.custom_op.general", MyTestOp)
     """
-<<<<<<< HEAD
-    if not inspect.isclass(op_class) or not issubclass(op_class, CustomOp):
-=======
     if not issubclass(op_class, CustomOp):
->>>>>>> 83db58d3
         raise ValueError(f"{op_class} must be a subclass of CustomOp")
 
     op_type = op_class.__name__
