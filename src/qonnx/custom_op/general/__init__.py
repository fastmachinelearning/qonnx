--- conflicted
+++ resolved
@@ -40,48 +40,17 @@
 from qonnx.custom_op.general.trunc import Trunc
 from qonnx.custom_op.general.xnorpopcount import XnorPopcountMatMul
 
-<<<<<<< HEAD
-custom_op = dict()
-
-custom_op["DebugMarker"] = DebugMarker
-custom_op["QuantAvgPool2d"] = QuantAvgPool2d
-custom_op["MaxPoolNHWC"] = MaxPoolNHWC
-custom_op["GenericPartition"] = GenericPartition
-custom_op["MultiThreshold"] = MultiThreshold
-custom_op["XnorPopcountMatMul"] = XnorPopcountMatMul
-custom_op["Im2Col"] = Im2Col
-custom_op["IntQuant"] = IntQuant
-custom_op["Quant"] = IntQuant
-custom_op["Trunc"] = Trunc
-custom_op["BipolarQuant"] = BipolarQuant
-custom_op["FloatQuant"] = FloatQuant
-
-custom_op["DebugMarker_v1"] = DebugMarker
-custom_op["QuantAvgPool2d_v1"] = QuantAvgPool2d
-custom_op["MaxPoolNHWC_v1"] = MaxPoolNHWC
-custom_op["GenericPartition_v1"] = GenericPartition
-custom_op["MultiThreshold_v1"] = MultiThreshold
-custom_op["XnorPopcountMatMul_v1"] = XnorPopcountMatMul
-custom_op["Im2Col_v1"] = Im2Col
-custom_op["IntQuant_v1"] = IntQuant
-custom_op["Quant_v1"] = IntQuant
-custom_op["Trunc_v1"] = Trunc
-custom_op["BipolarQuant_v1"] = BipolarQuant
-custom_op["FloatQuant_v1"] = FloatQuant
-=======
-# Legacy dictionary for backward compatibility
-custom_op = {
-    "DebugMarker": DebugMarker,
-    "QuantAvgPool2d": QuantAvgPool2d,
-    "MaxPoolNHWC": MaxPoolNHWC,
-    "GenericPartition": GenericPartition,
-    "MultiThreshold": MultiThreshold,
-    "XnorPopcountMatMul": XnorPopcountMatMul,
-    "Im2Col": Im2Col,
-    "IntQuant": IntQuant,
-    "Quant": IntQuant,  # Alias
-    "Trunc": Trunc,
-    "BipolarQuant": BipolarQuant,
-    "FloatQuant": FloatQuant,
-}
->>>>>>> 83db58d3
+__all__ = [
+    "BipolarQuant",
+    "DebugMarker",
+    "FloatQuant",
+    "GenericPartition",
+    "Im2Col",
+    "IntQuant",
+    "MaxPoolNHWC",
+    "MultiThreshold",
+    "Quant",
+    "QuantAvgPool2d",
+    "Trunc",
+    "XnorPopcountMatMul",
+]