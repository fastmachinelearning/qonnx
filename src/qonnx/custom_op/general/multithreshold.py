# Copyright (c) 2020 Xilinx, Inc.
# All rights reserved.
#
# Redistribution and use in source and binary forms, with or without
# modification, are permitted provided that the following conditions are met:
#
# * Redistributions of source code must retain the above copyright notice, this
#   list of conditions and the following disclaimer.
#
# * Redistributions in binary form must reproduce the above copyright notice,
#   this list of conditions and the following disclaimer in the documentation
#   and/or other materials provided with the distribution.
#
# * Neither the name of Xilinx nor the names of its
#   contributors may be used to endorse or promote products derived from
#   this software without specific prior written permission.
#
# THIS SOFTWARE IS PROVIDED BY THE COPYRIGHT HOLDERS AND CONTRIBUTORS "AS IS"
# AND ANY EXPRESS OR IMPLIED WARRANTIES, INCLUDING, BUT NOT LIMITED TO, THE
# IMPLIED WARRANTIES OF MERCHANTABILITY AND FITNESS FOR A PARTICULAR PURPOSE ARE
# DISCLAIMED. IN NO EVENT SHALL THE COPYRIGHT HOLDER OR CONTRIBUTORS BE LIABLE
# FOR ANY DIRECT, INDIRECT, INCIDENTAL, SPECIAL, EXEMPLARY, OR CONSEQUENTIAL
# DAMAGES (INCLUDING, BUT NOT LIMITED TO, PROCUREMENT OF SUBSTITUTE GOODS OR
# SERVICES; LOSS OF USE, DATA, OR PROFITS; OR BUSINESS INTERRUPTION) HOWEVER
# CAUSED AND ON ANY THEORY OF LIABILITY, WHETHER IN CONTRACT, STRICT LIABILITY,
# OR TORT (INCLUDING NEGLIGENCE OR OTHERWISE) ARISING IN ANY WAY OUT OF THE USE
# OF THIS SOFTWARE, EVEN IF ADVISED OF THE POSSIBILITY OF SUCH DAMAGE.

import numpy as np
import onnx.helper as helper

from qonnx.core.datatype import DataType
from qonnx.custom_op.base import CustomOp


def multithreshold(v, thresholds, out_scale=None, out_bias=None):
    """Given a set of threshold values t={t_0, t_1 ... t_n} the successive
    thresholding maps any real number x to an integer in the interval [0, n],
    where the returned integer is the number of thresholds x is greater than
    or equal to.

    The output tensor will be scaled by out_scale and biased by out_bias."""
    # the inputs are expected to be in the shape (N,C,H,W) or (N, C)
    # the MultiThreshold node supports a data_layout attribute that can be set
    # to 'NHWC' to support (N,H,W,C) data layout mode for in-out as well
    # N : Batch size
    # C : Number of channels
    # H : Heigth of the input images
    # W : Width of the input images
    #
    # the thresholds are expected to be in the shape (C, B)
    # C : Number of channels (must be the same value as C in input tensor
    #     or 1 if all channels use the same threshold value)
    # B : Desired activation steps => i.e. for 4-bit activation,
    #     B=7 (2^(n)-1 and n=4)
    # the output tensor will be scaled by out_scale and biased by out_bias
    # assert threshold shape
    is_global_threshold = thresholds.shape[0] == 1
    assert (
        v.shape[1] == thresholds.shape[0]
    ) or is_global_threshold, """"Threshold
    shape incorrect"""
    # save the required shape sizes for the loops (N, C and B)
    num_batch = v.shape[0]
    num_channel = v.shape[1]
    num_act = thresholds.shape[1]
    # reshape inputs to enable channel-wise reading
    vr = v.reshape((v.shape[0], v.shape[1], -1))
    # initiate output tensor
    ret = np.zeros_like(vr)
    # iterate over thresholds channel-wise
    for t in range(num_channel):
        channel_thresh = thresholds[0] if is_global_threshold else thresholds[t]
        # iterate over batches
        for b in range(num_batch):
            # iterate over the different thresholds for one channel
            for a in range(num_act):
                ret[b][t] += (vr[b][t] >= channel_thresh[a]).astype(int)

    if out_scale is None:
        out_scale = 1.0
    if out_bias is None:
        out_bias = 0.0
    return out_scale * ret.reshape(v.shape) + out_bias


class MultiThreshold(CustomOp):
    """Class that corresponds to a multithresholding node."""

    def get_nodeattr_types(self):
        return {
            "out_dtype": ("s", True, ""),
            "out_scale": ("f", False, 1.0),
            "out_bias": ("f", False, 0.0),
<<<<<<< HEAD
            "data_layout": ("s", False, "NCHW", {"NCHW", "NHWC", "NC"}),
=======
            "data_layout": ("s", False, ""),
>>>>>>> c0b45347
        }

    def make_shape_compatible_op(self, model):
        node = self.onnx_node
        return helper.make_node("Relu", [node.input[0]], [node.output[0]])

    def infer_node_datatype(self, model):
        node = self.onnx_node
        odt = self.get_nodeattr("out_dtype")
        is_float = False
        scale = self.get_nodeattr("out_scale")
        bias = self.get_nodeattr("out_bias")
        if scale is not None and (int(scale) != scale):
            is_float = True
        if bias is not None and (int(bias) != bias):
            is_float = True
        if is_float:
            model.set_tensor_datatype(node.output[0], DataType["FLOAT32"])
        else:
            model.set_tensor_datatype(node.output[0], DataType[odt])

    def execute_node(self, context, graph):
        node = self.onnx_node
        # save inputs
        v = context[node.input[0]]
        thresholds = context[node.input[1]]
        # retrieve attributes if output scaling is used
        out_scale = self.get_nodeattr("out_scale")
        out_bias = self.get_nodeattr("out_bias")

        # Consider the data layout for transposing the input into the format
        # accepted by the multithreshold function above, i.e, the channel
        # dimension is along the axis with index 1.
        data_layout = self.get_nodeattr("data_layout")
        # If there is no layout annotation, guess based on rank of the
        # tensor
        if not data_layout and len(v.shape) < 5:
            # Maps tensor rank to layout annotation
            rank_to_layout = {0: None, 1: "C", 2: "NC", 3: "NWC", 4: "NCHW"}
            # Lookup the layout required by this input shape
            data_layout = rank_to_layout[len(v.shape)]
        # Lookup the index of the channel dimension in the data layout
        # Note: Assumes there is at most one "C" which denotes the channel
        # dimension
        cdim = data_layout.index("C") if "C" in data_layout else 1
        # Rearrange the input to the expected (N, C, ...) layout
        v = v.swapaxes(cdim, 1)
        # Now we can use the multithreshold function to calculate output
        output = multithreshold(v, thresholds, out_scale, out_bias)
        # Rearrange the output back to the original layout
        output = output.swapaxes(cdim, 1)
        context[node.output[0]] = output

    def verify_node(self):
        info_messages = []

        # verify that all necessary attributes exist
        try:
            self.get_nodeattr("out_dtype")
            info_messages.append("All necessary attributes exist")
        except Exception:
            info_messages.append(
                """The necessary attributes do not exist.
                MultiThreshold needs the following attributes:
                out_scale, out_bias, out_dtype"""
            )

        # verify the number of inputs
        if len(self.onnx_node.input) == 2:
            info_messages.append("The number of inputs is correct")
        else:
            info_messages.append(
                """MultiThreshold needs 2 inputs
                    (data input and threshold values)"""
            )

        return info_messages<|MERGE_RESOLUTION|>--- conflicted
+++ resolved
@@ -92,11 +92,7 @@
             "out_dtype": ("s", True, ""),
             "out_scale": ("f", False, 1.0),
             "out_bias": ("f", False, 0.0),
-<<<<<<< HEAD
-            "data_layout": ("s", False, "NCHW", {"NCHW", "NHWC", "NC"}),
-=======
             "data_layout": ("s", False, ""),
->>>>>>> c0b45347
         }
 
     def make_shape_compatible_op(self, model):
