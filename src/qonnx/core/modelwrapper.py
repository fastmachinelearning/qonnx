--- conflicted
+++ resolved
@@ -183,11 +183,7 @@
         if self.fix_float64:
             (transformed_model, model_was_changed) = DoubleToSingleFloat().apply(transformed_model)
 
-<<<<<<< HEAD
-        if apply_to_subgraphs and use_preorder_traversal is False:
-=======
         if apply_to_subgraphs and not use_preorder_traversal:
->>>>>>> 83db58d3
             transformed_model.transform_subgraphs(
                 transformation, make_deepcopy, cleanup, apply_to_subgraphs, use_preorder_traversal
             )
